ci:
  autofix_prs: false
repos:
  - repo: https://github.com/pre-commit/pre-commit-hooks
    rev: v6.0.0
    hooks:
      - id: check-docstring-first
      - id: end-of-file-fixer
      - id: trailing-whitespace
        exclude: ^\.napari-hub/.*
      - id: check-yaml # checks for correct yaml syntax for github actions ex.
        args: [--unsafe]
  - repo: https://github.com/astral-sh/ruff-pre-commit
<<<<<<< HEAD
    rev: v0.14.3
=======
    rev: v0.14.4
>>>>>>> 20b65ab0
    hooks:
      - id: ruff
        args: [--fix]
      - id: ruff-format
  - repo: https://github.com/pre-commit/mirrors-mypy
    rev: v1.18.2
    hooks:
      - id: mypy

  - repo: https://github.com/adhtruong/mirrors-typos
    rev: v1.39.0
    hooks:
      - id: typos<|MERGE_RESOLUTION|>--- conflicted
+++ resolved
@@ -11,11 +11,7 @@
       - id: check-yaml # checks for correct yaml syntax for github actions ex.
         args: [--unsafe]
   - repo: https://github.com/astral-sh/ruff-pre-commit
-<<<<<<< HEAD
-    rev: v0.14.3
-=======
     rev: v0.14.4
->>>>>>> 20b65ab0
     hooks:
       - id: ruff
         args: [--fix]
