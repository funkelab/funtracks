import numpy as np
import pytest
import zarr

from funtracks.data_model.solution_tracks import SolutionTracks
from funtracks.data_model.tracks import Tracks
from funtracks.import_export.export_to_geff import export_to_geff, split_position_attr


@pytest.mark.parametrize("ndim", [2, 3])
@pytest.mark.parametrize("track_type", (Tracks, SolutionTracks))
@pytest.mark.parametrize("pos_attr_type", (str, list))
def test_export_to_geff(
    ndim,
    track_type,
    pos_attr_type,
    tmp_path,
    request,
):
    if ndim == 2:
        graph = request.getfixturevalue("graph_2d")
        segmentation = request.getfixturevalue("segmentation_2d")
    else:
        graph = request.getfixturevalue("graph_3d")
<<<<<<< HEAD
        segmentation = request.getfixturevalue("segmentation_3d")

    tracks = track_type(graph, segmentation=segmentation, ndim=ndim + 1)
=======
    tracks = track_type(graph, ndim=ndim + 1)

    # in the case the pos_attr_type is a list, split the position values over multiple
    # attributes to create a list type pos_attr.
    if pos_attr_type is list:
        tracks.graph = split_position_attr(tracks)
        tracks.pos_attr = ["y", "x"] if ndim == 2 else ["z", "y", "x"]

>>>>>>> e9ac759f
    export_to_geff(tracks, tmp_path)
    z = zarr.open((tmp_path / "tracks").as_posix(), mode="r")
    assert isinstance(z, zarr.Group)

    # Check that segmentation was saved
    seg_path = tmp_path / "segmentation"
    seg_zarr = zarr.open(str(seg_path), mode="r")
    assert isinstance(seg_zarr, zarr.Array)
    np.testing.assert_array_equal(seg_zarr[:], segmentation)

    # Check that affine is present in metadata
    attrs = dict(z.attrs)
    assert "geff" in attrs
    assert "affine" in attrs["geff"]
    affine = attrs["geff"]["affine"]
    assert affine is None or isinstance(affine, dict)

    # test that providing a non existing parent dir raises error
    file_path = tmp_path / "nonexisting" / "target.zarr"
    with pytest.raises(ValueError, match="does not exist"):
        export_to_geff(tracks, file_path)

    # test that providing a nondirectory path raises error
    file_path = tmp_path / "not_a_dir"
    file_path.write_text("test")

    with pytest.raises(ValueError, match="not a directory"):
        export_to_geff(tracks, file_path)

    # test that saving to a non empty dir with overwrite=False raises error
    export_dir = tmp_path / "export"
    export_dir.mkdir()
    (export_dir / "existing_file.txt").write_text("already here")
    with pytest.raises(ValueError, match="not empty"):
        export_to_geff(tracks, export_dir)

    # Test that saving to a non empty dir with overwrite=True works fine
    export_dir = tmp_path / "export2"
    export_dir.mkdir()
    (export_dir / "existing_file.txt").write_text("already here")

    export_to_geff(tracks, export_dir, overwrite=True)
    z = zarr.open((export_dir / "tracks").as_posix(), mode="r")
    assert isinstance(z, zarr.Group)

    seg_path = export_dir / "segmentation"
    seg_zarr = zarr.open(str(seg_path), mode="r")
    assert isinstance(seg_zarr, zarr.Array)
    np.testing.assert_array_equal(seg_zarr[:], segmentation)<|MERGE_RESOLUTION|>--- conflicted
+++ resolved
@@ -22,20 +22,15 @@
         segmentation = request.getfixturevalue("segmentation_2d")
     else:
         graph = request.getfixturevalue("graph_3d")
-<<<<<<< HEAD
         segmentation = request.getfixturevalue("segmentation_3d")
 
     tracks = track_type(graph, segmentation=segmentation, ndim=ndim + 1)
-=======
-    tracks = track_type(graph, ndim=ndim + 1)
 
     # in the case the pos_attr_type is a list, split the position values over multiple
     # attributes to create a list type pos_attr.
     if pos_attr_type is list:
         tracks.graph = split_position_attr(tracks)
         tracks.pos_attr = ["y", "x"] if ndim == 2 else ["z", "y", "x"]
-
->>>>>>> e9ac759f
     export_to_geff(tracks, tmp_path)
     z = zarr.open((tmp_path / "tracks").as_posix(), mode="r")
     assert isinstance(z, zarr.Group)
