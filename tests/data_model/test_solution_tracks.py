import numpy as np

from funtracks.actions import AddNode
from funtracks.data_model import SolutionTracks, Tracks
from funtracks.utils.tracksdata_utils import create_empty_graphview_graph

track_attrs = {"time_attr": "t", "tracklet_attr": "track_id"}


def test_recompute_track_ids(graph_2d_with_track_id):
    tracks = SolutionTracks(
        graph_2d_with_track_id,
        ndim=3,
        **track_attrs,
    )
    assert tracks.get_next_track_id() == 6


def test_next_track_id(graph_2d_with_computed_features):
    tracks = SolutionTracks(graph_2d_with_computed_features, ndim=3, **track_attrs)
    assert tracks.get_next_track_id() == 6
    AddNode(
        tracks,
        node=10,
        attributes={"t": 3, "pos": [0, 0, 0, 0], "track_id": 10},
    )
    assert tracks.get_next_track_id() == 11


def test_from_tracks_cls(graph_2d_with_computed_features):
    tracks = Tracks(
        graph_2d_with_computed_features,
        ndim=3,
        pos_attr="POSITION",
        time_attr="TIME",
        tracklet_attr=track_attrs["tracklet_attr"],
        scale=(2, 2, 2),
    )
    solution_tracks = SolutionTracks.from_tracks(tracks)
    assert solution_tracks.graph == tracks.graph
    assert solution_tracks.segmentation == tracks.segmentation
    assert solution_tracks.features.time_key == tracks.features.time_key
    assert solution_tracks.features.position_key == tracks.features.position_key
    assert solution_tracks.scale == tracks.scale
    assert solution_tracks.ndim == tracks.ndim
    assert solution_tracks.get_node_attr(6, tracks.features.tracklet_key) == 5


def test_from_tracks_cls_recompute(graph_2d_with_computed_features):
    tracks = Tracks(
        graph_2d_with_computed_features,
        ndim=3,
        pos_attr="POSITION",
        time_attr="TIME",
        tracklet_attr=track_attrs["tracklet_attr"],
        scale=(2, 2, 2),
    )
    # delete track id on one node triggers reassignment of track_ids even when recompute
    # is False.
    tracks.graph[1][tracks.features.tracklet_key] = [None]
    solution_tracks = SolutionTracks.from_tracks(tracks)
    # should have reassigned new track_id to node 6
    assert solution_tracks.get_node_attr(6, solution_tracks.features.tracklet_key) == 4
    assert (
        solution_tracks.get_node_attr(1, solution_tracks.features.tracklet_key) == 1
    )  # still 1


def test_next_track_id_empty():
    graph = create_empty_graphview_graph(
        with_pos=True, with_track_id=True, with_area=False, with_iou=False
    )
    seg = np.zeros(shape=(10, 100, 100, 100), dtype=np.uint64)
    tracks = SolutionTracks(graph, segmentation=seg, **track_attrs)
    assert tracks.get_next_track_id() == 1


<<<<<<< HEAD
def test_export_to_csv(
    graph_2d_with_computed_features, graph_3d_with_computed_features, tmp_path
):
    # Test backward-compatible default format (use_display_names=False)
    tracks = SolutionTracks(graph_2d_with_computed_features, **track_attrs, ndim=3)
    temp_file = tmp_path / "test_export_2d.csv"
    tracks.export_tracks(temp_file)
    with open(temp_file) as f:
        lines = f.readlines()

    assert len(lines) == tracks.graph.num_nodes() + 1  # add header

    # Backward compatible format: t, y, x, id, parent_id, track_id
    header = ["t", "y", "x", "id", "parent_id", "track_id"]
    assert lines[0].strip().split(",") == header

    tracks = SolutionTracks(graph_3d_with_computed_features, **track_attrs, ndim=4)
    temp_file = tmp_path / "test_export_3d.csv"
    tracks.export_tracks(temp_file)
    with open(temp_file) as f:
        lines = f.readlines()

    assert len(lines) == tracks.graph.num_nodes() + 1  # add header
    # Backward compatible format: t, z, y, x, id, parent_id, track_id
    header = ["t", "z", "y", "x", "id", "parent_id", "track_id"]
    assert lines[0].strip().split(",") == header

    # Test exporting a selection of nodes. We have 6 nodes in total and we ask to save
    # node 4 and 6. Because node 1 and 3 are ancestors of node 4, we expect them to be
    # included as well to maintain a valid graph without missing parents.
    tracks.export_tracks(temp_file, node_ids=[4, 6])
    with open(temp_file) as f:
        lines = f.readlines()

    assert len(lines) == 5  # (4 nodes + 1 header)

    # In backward-compatible format, node ID is 5th column (index 4): t, z, y, x, id, ...
    node_ids_in_csv = [int(line.split(",")[4]) for line in lines[1:]]
    expected_node_ids = [1, 3, 4, 6]
    assert sorted(node_ids_in_csv) == sorted(expected_node_ids), (
        f"Unexpected nodes in CSV: {node_ids_in_csv}"
    )

    # Backward compatible format
    header = ["t", "z", "y", "x", "id", "parent_id", "track_id"]
    assert lines[0].strip().split(",") == header


=======
>>>>>>> 6c93c716
def test_export_to_csv_with_display_names(
    graph_2d_with_computed_features, graph_3d_with_computed_features, tmp_path
):
    """Test CSV export with use_display_names=True option."""
    from funtracks.import_export import export_to_csv

    # Test 2D with display names
    tracks = SolutionTracks(graph_2d_with_computed_features, **track_attrs, ndim=3)
    temp_file = tmp_path / "test_export_2d_display.csv"
    export_to_csv(tracks, temp_file, use_display_names=True)
    with open(temp_file) as f:
        lines = f.readlines()

    assert len(lines) == tracks.graph.num_nodes() + 1  # add header

    # With display names: ID, Parent ID, Time, y, x, Tracklet ID
    header = ["ID", "Parent ID", "Time", "y", "x", "Tracklet ID"]
    assert lines[0].strip().split(",") == header

    # Test 3D with display names
    tracks = SolutionTracks(graph_3d_with_computed_features, **track_attrs, ndim=4)
    temp_file = tmp_path / "test_export_3d_display.csv"
    export_to_csv(tracks, temp_file, use_display_names=True)
    with open(temp_file) as f:
        lines = f.readlines()

    assert len(lines) == tracks.graph.num_nodes() + 1  # add header

    # With display names: ID, Parent ID, Time, z, y, x, Tracklet ID
    header = ["ID", "Parent ID", "Time", "z", "y", "x", "Tracklet ID"]
    assert lines[0].strip().split(",") == header<|MERGE_RESOLUTION|>--- conflicted
+++ resolved
@@ -75,57 +75,6 @@
     assert tracks.get_next_track_id() == 1
 
 
-<<<<<<< HEAD
-def test_export_to_csv(
-    graph_2d_with_computed_features, graph_3d_with_computed_features, tmp_path
-):
-    # Test backward-compatible default format (use_display_names=False)
-    tracks = SolutionTracks(graph_2d_with_computed_features, **track_attrs, ndim=3)
-    temp_file = tmp_path / "test_export_2d.csv"
-    tracks.export_tracks(temp_file)
-    with open(temp_file) as f:
-        lines = f.readlines()
-
-    assert len(lines) == tracks.graph.num_nodes() + 1  # add header
-
-    # Backward compatible format: t, y, x, id, parent_id, track_id
-    header = ["t", "y", "x", "id", "parent_id", "track_id"]
-    assert lines[0].strip().split(",") == header
-
-    tracks = SolutionTracks(graph_3d_with_computed_features, **track_attrs, ndim=4)
-    temp_file = tmp_path / "test_export_3d.csv"
-    tracks.export_tracks(temp_file)
-    with open(temp_file) as f:
-        lines = f.readlines()
-
-    assert len(lines) == tracks.graph.num_nodes() + 1  # add header
-    # Backward compatible format: t, z, y, x, id, parent_id, track_id
-    header = ["t", "z", "y", "x", "id", "parent_id", "track_id"]
-    assert lines[0].strip().split(",") == header
-
-    # Test exporting a selection of nodes. We have 6 nodes in total and we ask to save
-    # node 4 and 6. Because node 1 and 3 are ancestors of node 4, we expect them to be
-    # included as well to maintain a valid graph without missing parents.
-    tracks.export_tracks(temp_file, node_ids=[4, 6])
-    with open(temp_file) as f:
-        lines = f.readlines()
-
-    assert len(lines) == 5  # (4 nodes + 1 header)
-
-    # In backward-compatible format, node ID is 5th column (index 4): t, z, y, x, id, ...
-    node_ids_in_csv = [int(line.split(",")[4]) for line in lines[1:]]
-    expected_node_ids = [1, 3, 4, 6]
-    assert sorted(node_ids_in_csv) == sorted(expected_node_ids), (
-        f"Unexpected nodes in CSV: {node_ids_in_csv}"
-    )
-
-    # Backward compatible format
-    header = ["t", "z", "y", "x", "id", "parent_id", "track_id"]
-    assert lines[0].strip().split(",") == header
-
-
-=======
->>>>>>> 6c93c716
 def test_export_to_csv_with_display_names(
     graph_2d_with_computed_features, graph_3d_with_computed_features, tmp_path
 ):
