--- conflicted
+++ resolved
@@ -56,11 +56,8 @@
             pos_attr=None,
             scale=tracks.scale,
             ndim=tracks.ndim,
-<<<<<<< HEAD
+            recompute_track_ids=False,
             features=tracks.features,
-=======
-            recompute_track_ids=False,
->>>>>>> 1138c92d
         )
 
     @property
