--- conflicted
+++ resolved
@@ -5,7 +5,6 @@
 import networkx as nx
 import numpy as np
 
-from funtracks.data_model.graph_attributes import NodeAttr
 from funtracks.features import FeatureDict
 
 from .tracks import Tracks
@@ -123,20 +122,6 @@
     def track_id_to_node(self) -> dict[int, list[int]]:
         return self.track_annotator.tracklet_id_to_nodes
 
-<<<<<<< HEAD
-    @property
-    def node_id_to_track_id(self) -> dict[Node, int]:
-        warnings.warn(
-            "node_id_to_track_id property will be removed in funtracks v2. "
-            "Use `get_track_id` instead for better performance.",
-            DeprecationWarning,
-            stacklevel=2,
-        )
-        all_track_ids = self.graph.node_attrs(attr_keys=NodeAttr.TRACK_ID.value)
-        return dict(zip(self.graph.node_ids(), all_track_ids["track_id"], strict=True))
-
-=======
->>>>>>> 6c93c716
     def get_next_track_id(self) -> int:
         """Return the next available track_id and update max_tracklet_id in TrackAnnotator
 
