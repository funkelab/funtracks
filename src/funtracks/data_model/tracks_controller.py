from __future__ import annotations

import warnings
from typing import TYPE_CHECKING
from warnings import warn

from funtracks.exceptions import InvalidActionError

from ..actions import (
    Action,
    ActionGroup,
    UpdateNodeAttrs,
)
from ..actions.action_history import ActionHistory
from ..user_actions import (
    UserAddEdge,
    UserAddNode,
    UserDeleteEdge,
    UserDeleteNode,
    UserUpdateSegmentation,
)
from .solution_tracks import SolutionTracks
from .tracks import Attrs, Edge, Node, SegMask

if TYPE_CHECKING:
    from collections.abc import Iterable


class TracksController:
    """A set of high level functions to change the data model.
    All changes to the data should go through this API.
    """

    def __init__(self, tracks: SolutionTracks):
        warnings.warn(
            "TracksController deprecated in favor of directly calling UserActions and"
            "will be removed in funtracks v2. You will need to keep the action history "
            "in your application and emit the tracks refresh.",
            DeprecationWarning,
            stacklevel=2,
        )
        self.tracks = tracks
        self.action_history = ActionHistory()
        self.node_id_counter = 1

    def add_nodes(
        self,
        attributes: Attrs,
        pixels: list[SegMask] | None = None,
        force: bool = False,
    ) -> None:
        """Calls the _add_nodes function to add nodes. Calls the refresh signal when
        finished.

        Args:
            attributes (Attrs): dictionary containing at least time and position
                attributes
            pixels (list[SegMask] | None, optional): The pixels associated with each
                node, if a segmentation is present. Defaults to None.
            force (bool): Whether to force the operation by removing conflicting edges.
                Defaults to False.

        """
        result = self._add_nodes(attributes, pixels, force)
        if result is not None:
            action, nodes = result
            self.action_history.add_new_action(action)
            self.tracks.refresh.emit(nodes[0] if nodes else None)

    def _add_nodes(
        self,
        attributes: Attrs,
        pixels: list[SegMask] | None = None,
<<<<<<< HEAD
        force: bool = False,
    ) -> tuple[TracksAction, list[Node]] | None:
=======
    ) -> tuple[Action, list[Node]] | None:
>>>>>>> 15293516
        """Add nodes to the graph. Includes all attributes and the segmentation.
        Will return the actions needed to add the nodes, and the node ids generated for
        the new nodes.
        If there is a segmentation, the attributes must include:
        - time
        - node_id
        - track_id
        If there is not a segmentation, the attributes must include:
        - time
        - pos
        - track_id

        Logic of the function:
        - remove edges (when we add a node in a track between two nodes
            connected by a skip edge)
        - add the nodes
        - add edges (to connect each node to its immediate
            predecessor and successor with the same track_id, if any)

        Args:
            attributes (Attrs): dictionary containing at least time and track id,
                and either node_id (if pixels are provided) or position (if not)
            pixels (list[SegMask] | None): A list of pixels associated with the node,
                or None if there is no segmentation. These pixels will be updated
                in the tracks.segmentation, set to the new node id.
            force (bool): Whether to force the operation by removing conflicting edges.
                Defaults to False.
        """
        times = attributes[self.tracks.features.time_key]
        nodes: list[Node]
        if pixels is not None:
            nodes = attributes["node_id"]
        else:
            nodes = self._get_new_node_ids(len(times))
        actions: list[ActionGroup | Action] = []
        nodes_added = []
        for i in range(len(nodes)):
            actions.append(
                UserAddNode(
                    self.tracks,
                    node=nodes[i],
                    attributes={key: val[i] for key, val in attributes.items()},
                    pixels=pixels[i] if pixels is not None else None,
                    force=force,
                )
            )
            nodes_added.append(nodes[i])

        return ActionGroup(self.tracks, actions), nodes_added

    def delete_nodes(self, nodes: Iterable[Node]) -> None:
        """Calls the _delete_nodes function and then emits the refresh signal

        Args:
            nodes (Iterable[Node]): array of node_ids to be deleted
        """

        action = self._delete_nodes(nodes)
        self.action_history.add_new_action(action)
        self.tracks.refresh.emit()

    def _delete_nodes(
        self, nodes: Iterable[Node], pixels: Iterable[SegMask] | None = None
    ) -> Action:
        """Delete the nodes provided by the array from the graph but maintain successor
        track_ids. Reconnect to the nearest predecessor and/or nearest successor
        on the same track, if any.

        Function logic:
        - delete all edges incident to the nodes
        - delete the nodes
        - add edges to preds and succs of nodes if they have the same track id
        - update track ids if we removed a division by deleting the dge

        Args:
            nodes (Iterable[Node]): array of node_ids to be deleted
            pixels (Iterable[SegMask] | None): pixels of the nodes to be deleted, if
                known already. Will be computed if not provided.
        """
        actions: list[ActionGroup | Action] = []
        pixels = list(pixels) if pixels is not None else None
        for i, node in enumerate(nodes):
            actions.append(
                UserDeleteNode(
                    self.tracks,
                    node,
                    pixels=pixels[i] if pixels is not None else None,
                )
            )
        return ActionGroup(self.tracks, actions)

    def add_edges(self, edges: Iterable[Edge], force: bool = False) -> None:
        """Add edges to the graph. Also update the track ids and
        corresponding segmentations if applicable

        Args:
            edges (Iterable[Edge]): An iterable of edges, each with source and target
                node ids
            force (bool): Whether to force this operation by removing conflicting edges.
                Defaults to False.
        """
        for edge in edges:
            is_valid = self.is_valid(edge)
            if not is_valid:
                # warning was printed with details in is_valid call
                return
<<<<<<< HEAD
            # check if this edge would create a merge (two incoming edges in same node)
            if self.tracks.graph.in_degree(edge[1]) > 0 and not force:
                raise InvalidActionError("Error: merges are not allowed.")

        action: TracksAction
        action = self._add_edges(edges, force)
=======
            if valid_action is not None:
                make_valid_actions.append(valid_action)
        main_action = self._add_edges(edges)
        action: Action
        if len(make_valid_actions) > 0:
            make_valid_actions.append(main_action)
            action = ActionGroup(self.tracks, make_valid_actions)
        else:
            action = main_action
>>>>>>> 15293516
        self.action_history.add_new_action(action)
        self.tracks.refresh.emit()

    def update_node_attrs(self, nodes: Iterable[Node], attributes: Attrs):
        """Update the user provided node attributes (not the managed attributes).
        Also adds the action to the history and emits the refresh signal.

        Args:
            nodes (Iterable[Node]): The nodes to update the attributes for
            attributes (Attrs): A mapping from user-provided attributes to values for
                each node.
        """
        action = self._update_node_attrs(nodes, attributes)
        self.action_history.add_new_action(action)
        self.tracks.refresh.emit()

    def _update_node_attrs(self, nodes: Iterable[Node], attributes: Attrs) -> Action:
        """Update the user provided node attributes (not the managed attributes).

        Args:
            nodes (Iterable[Node]): The nodes to update the attributes for
            attributes (Attrs): A mapping from user-provided attributes to values for
                each node.

        Returns: An Action object that performed the update
        """
        actions: list[ActionGroup | Action] = []
        for i, node in enumerate(nodes):
            actions.append(
                UpdateNodeAttrs(
                    self.tracks, node, {key: val[i] for key, val in attributes.items()}
                )
            )
        return ActionGroup(self.tracks, actions)

<<<<<<< HEAD
    def _add_edges(self, edges: Iterable[Edge], force: bool = False) -> TracksAction:
=======
    def _add_edges(self, edges: Iterable[Edge]) -> ActionGroup:
>>>>>>> 15293516
        """Add edges and attributes to the graph. Also update the track ids of the
        target node tracks and potentially sibling tracks.

        Args:
            edges (Iterable[edge]): An iterable of edges, each with source and target
                node ids
            force (bool): Whether to force this action by removing conflicting edges.

        Returns:
            An Action containing all edits performed in this call
        """
        actions: list[ActionGroup | Action] = []
        for edge in edges:
            actions.append(UserAddEdge(self.tracks, edge, force))
        return ActionGroup(self.tracks, actions)

<<<<<<< HEAD
    def is_valid(self, edge: Edge) -> bool:
=======
    def is_valid(self, edge: Edge) -> tuple[bool, Action | None]:
>>>>>>> 15293516
        """Check if this edge is valid.
        Criteria:
        - not horizontal
        - not existing yet
        - no triple divisions
        - new edge should be the shortest possible connection between two nodes, given
            their track_ids (no skipping/bypassing any nodes of the same track_id).
            Check if there are any nodes of the same source or target track_id between
            source and target

        Args:
            edge (Edge): edge to be validated

        Returns:
            True if the edge is valid, false if invalid"""

        # make sure that the node2 is downstream of node1
        time1 = self.tracks.get_time(edge[0])
        time2 = self.tracks.get_time(edge[1])

        if time1 > time2:
            edge = (edge[1], edge[0])
            time1, time2 = time2, time1
        # do all checks
        # reject if edge already exists
        if self.tracks.graph.has_edge(edge[0], edge[1]):
            warn("Edge is rejected because it exists already.", stacklevel=2)
            return False

        # reject if edge is horizontal
        elif self.tracks.get_time(edge[0]) == self.tracks.get_time(edge[1]):
            warn("Edge is rejected because it is horizontal.", stacklevel=2)
            return False

        elif self.tracks.graph.out_degree(edge[0]) > 1:
            warn(
                "Edge is rejected because triple divisions are currently not allowed.",
                stacklevel=2,
            )
            return False

        elif time2 - time1 > 1:
            track_id2 = self.tracks.get_track_id(edge[1])
            # check whether there are already any nodes with the same track id between
            # source and target (shortest path between equal track_ids rule)
            for t in range(time1 + 1, time2):
                nodes = [
                    n
                    for n in self.tracks.nodes()
                    if self.tracks.get_time(n) == t
                    and self.tracks.get_track_id(n) == track_id2
                ]
                if len(nodes) > 0:
                    warn("Please connect to the closest node", stacklevel=2)
                    return False

        # all checks passed!
        return True

    def delete_edges(self, edges: Iterable[Edge]):
        """Delete edges from the graph.

        Args:
            edges (Iterable[Edge]): The Nx2 array of edges to be deleted
        """

        for edge in edges:
            # First check if the to be deleted edges exist
            if not self.tracks.graph.has_edge(edge[0], edge[1]):
                warn("Cannot delete non-existing edge!", stacklevel=2)
                return
        action = self._delete_edges(edges)
        self.action_history.add_new_action(action)
        self.tracks.refresh.emit()

    def _delete_edges(self, edges: Iterable[Edge]) -> ActionGroup:
        actions: list[ActionGroup | Action] = []
        for edge in edges:
            actions.append(UserDeleteEdge(self.tracks, edge))
        return ActionGroup(self.tracks, actions)

    def update_segmentations(
        self,
        new_value: int,
        updated_pixels: list[tuple[SegMask, int]],
        current_timepoint: int,
        current_track_id: int,
        force: bool = False,
    ):
        """Handle a change in the segmentation mask, checking for node addition,
        deletion, and attribute updates.

        NOTE: we have introduced a minor breaking change to this API that finn will need
        to adapt to - it used to parse the pixel change into different action lists,
        but that is now done in the UserUpdateSegmentation action

        Args:
            new_value (int)): the label that the user drew with
            updated_pixels (list[tuple[SegMask, int]]): a list of pixels changed
                and the value that was there before the user drew
            current_timepoint (int): the current time point in the viewer, used to set
                the selected node.
            current_track_id (int): the track_id to use when adding a new node, usually
                the currently selected track id in the viewer
            force (bool): Whether to force the operation by removing conflicing edges.
                Defaults to False.
        """

        action = UserUpdateSegmentation(
            self.tracks, new_value, updated_pixels, current_track_id, force
        )
        self.action_history.add_new_action(action)
        nodes_added = action.nodes_added
        times = self.tracks.get_times(nodes_added)
        if current_timepoint in times:
            node_to_select = nodes_added[times.index(current_timepoint)]
        else:
            node_to_select = None
        self.tracks.refresh.emit(node_to_select)

    def undo(self) -> bool:
        """Obtain the action to undo from the history, and invert.
        Returns:
            bool: True if the action was undone, False if there were no more actions
        """
        if self.action_history.undo():
            self.tracks.refresh.emit()
            return True
        else:
            return False

    def redo(self) -> bool:
        """Obtain the action to redo from the history
        Returns:
            bool: True if the action was re-done, False if there were no more actions
        """
        if self.action_history.redo():
            self.tracks.refresh.emit()
            return True
        else:
            return False

    def _get_new_node_ids(self, n: int) -> list[Node]:
        """Get a list of new node ids for creating new nodes.
        They will be unique from all existing nodes, but have no other guarantees.

        Args:
            n (int): The number of new node ids to return

        Returns:
            list[Node]: A list of new node ids.
        """
        ids = [self.node_id_counter + i for i in range(n)]
        self.node_id_counter += n
        for idx, _id in enumerate(ids):
            while self.tracks.graph.has_node(_id):
                _id = self.node_id_counter
                self.node_id_counter += 1
            ids[idx] = _id
        return ids<|MERGE_RESOLUTION|>--- conflicted
+++ resolved
@@ -71,12 +71,8 @@
         self,
         attributes: Attrs,
         pixels: list[SegMask] | None = None,
-<<<<<<< HEAD
         force: bool = False,
-    ) -> tuple[TracksAction, list[Node]] | None:
-=======
     ) -> tuple[Action, list[Node]] | None:
->>>>>>> 15293516
         """Add nodes to the graph. Includes all attributes and the segmentation.
         Will return the actions needed to add the nodes, and the node ids generated for
         the new nodes.
@@ -183,24 +179,12 @@
             if not is_valid:
                 # warning was printed with details in is_valid call
                 return
-<<<<<<< HEAD
             # check if this edge would create a merge (two incoming edges in same node)
             if self.tracks.graph.in_degree(edge[1]) > 0 and not force:
                 raise InvalidActionError("Error: merges are not allowed.")
 
-        action: TracksAction
+        action: Action
         action = self._add_edges(edges, force)
-=======
-            if valid_action is not None:
-                make_valid_actions.append(valid_action)
-        main_action = self._add_edges(edges)
-        action: Action
-        if len(make_valid_actions) > 0:
-            make_valid_actions.append(main_action)
-            action = ActionGroup(self.tracks, make_valid_actions)
-        else:
-            action = main_action
->>>>>>> 15293516
         self.action_history.add_new_action(action)
         self.tracks.refresh.emit()
 
@@ -236,11 +220,7 @@
             )
         return ActionGroup(self.tracks, actions)
 
-<<<<<<< HEAD
-    def _add_edges(self, edges: Iterable[Edge], force: bool = False) -> TracksAction:
-=======
-    def _add_edges(self, edges: Iterable[Edge]) -> ActionGroup:
->>>>>>> 15293516
+    def _add_edges(self, edges: Iterable[Edge], force: bool = False) -> ActionGroup:
         """Add edges and attributes to the graph. Also update the track ids of the
         target node tracks and potentially sibling tracks.
 
@@ -257,11 +237,7 @@
             actions.append(UserAddEdge(self.tracks, edge, force))
         return ActionGroup(self.tracks, actions)
 
-<<<<<<< HEAD
     def is_valid(self, edge: Edge) -> bool:
-=======
-    def is_valid(self, edge: Edge) -> tuple[bool, Action | None]:
->>>>>>> 15293516
         """Check if this edge is valid.
         Criteria:
         - not horizontal
@@ -366,7 +342,7 @@
                 the selected node.
             current_track_id (int): the track_id to use when adding a new node, usually
                 the currently selected track id in the viewer
-            force (bool): Whether to force the operation by removing conflicing edges.
+            force (bool): Whether to force the operation by removing conflicting edges.
                 Defaults to False.
         """
 
