--- conflicted
+++ resolved
@@ -160,11 +160,7 @@
                             stacklevel=2,
                         )
                         self.tracks.refresh.emit()
-<<<<<<< HEAD
                         return None
-=======
-                        return  # type: ignore
->>>>>>> cbcf5f4a
 
         if len(edges_to_remove) > 0:
             actions.append(DeleteEdges(self.tracks, edges_to_remove))
